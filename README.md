--- conflicted
+++ resolved
@@ -17,11 +17,8 @@
 * Binding and handling events
   * Unbinding events
 * Triggering client events
-<<<<<<< HEAD
+* Accessing the connection socket ID  
 * JavaDocs
-=======
-* Accessing the connection socket ID  
->>>>>>> a3d82ea0
 * Library development environment
 
 ## Installation
@@ -435,13 +432,11 @@
 String socketId = pusher.getConnection().getSocketId();
 ```
 
-<<<<<<< HEAD
+For more information on how and why there is a `socket_id` see the documentation on [authenticating users](http://pusher.com/docs/authenticating_users) and [excluding recipients](http://pusher.com/docs/server_api_guide/server_excluding_recipients).
+
 ## JavaDocs
 
 The JavaDocs can be found here: <http://leggetter.github.com/pusher-java-client/>
-=======
-For more information on how and why there is a `socket_id` see the documentation on [authenticating users](http://pusher.com/docs/authenticating_users) and [excludingrecipients](http://pusher.com/docs/server_api_guide/server_excluding_recipients).
->>>>>>> a3d82ea0
 
 ## Library Development Environment
 
